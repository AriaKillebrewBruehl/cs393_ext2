# Aria and Caden CSCI 393 Final Project

## Summary

This is our project which builds on an Implementation of Ext2 in Rust. We started with the code given to the class and set out to expand and improve the functionality. This is a summary of what we did and the process.

We ended up cleaning up the code to have functions for all the input commands. We also implemented a follow path function so that when you `ls` or `cd`, you can provide a file path instead of being limited to only files in the current directory. We also implemented cat and a limited version of mkdir. These improvements are detailed in the Design and Implementation section below.

Here's an example session:

```
:> ls
.      ..      lost+found      test_directory  hello.txt
:> cd test_directory
:> ls
.      ..      file_in_folder.txt
:> cd ..
:> cat test_directory/file_in_folder.txt
Hello! I'm a file inside a folder.
:> ls
PU      ..      lost+found      test_directory
:> mkdir hello
:> ls
.      ..      lost+found      test_directory  hello.txt       hello
:>
```

## Design and Implementation

### Code cleanup

We decided that it would be a lot easier to read if all the command line calls were handled by their own function. This allowed us to work on different parts of the program at once and to better diagnose where the trouble spots were in our code.

### `follow-path` function

In the original implementation of `cd` it was not possible to follow folder paths. You could not, for example, do `cd dirA/dirB/dirC`. To support this functionality we wrote a `follow_path` method for the `ext2` struct which takes a path name and a vector of the directories of the current working inode as input and returns the inode number for the final directory, if it exists.

The implementation was relatively straight forward:

- save the directory that the call is made from, `initial_dir`, which will be returned if the path cannot be followed

- split the path into a vector of the directories that must be followed, `candidate_directories`

- set `dirs` to be a vector of all `DirectoryEntries` currently reachable

- for each `candidate` in `candidate_directories`:

  - make sure `candidate` exists in `dirs`
    - if it does not return `initial_dir`
  - get inode number form `candidate`
  - make sure `candidate` is a has `TypePerm::DIRECTORY` set (this does not need to be true for the last `candidate`)
    - if it does not return `initial_dir`
  - update `dirs` to be `DirectoryEntries` of `candidate`

- return the inode number of the final `candidate`

The `follow_path` function also allows the user to run the `cat` command with a file path (`cat dirA/dirB/dirC/file.txt`).

## `cat`

This part was fairly simple, as in the original code, calling `ls` on a file nearly printed out its contents. The concept is the same: we want to read the pointers in the inode for a file, except in this case the pointers point to data blocks full of characters rather than Directory Entries. So we can go through the blocks that direct pointers point to, cast them as Nullstrings, and print the result. This would work for files that are longer than can fit in direct pointers, except you would have to parse the doubly and triply indirect pointer as well. This is left as an exercise for the reader.

I'm kidding. But in all seriousness, we understood how this works and could have implemented it, but we were more interested in the `mkdir` problem. As two seniors with limited time, we chose the more interesting problem.

## `mkdir`

`mkdir` was much more difficult than expected. When we initially approached this problem we figured the steps for creating a new directory would be straight forward:

1. make a new `DirectoryEntry` object with the correct `name` and `entry_size`
2. find the location in memory where this `DirectoryEntry` will be inserted
3. insert it

All three of these steps proved quite difficult to complete.

To complete step `2` we knew we needed to find the end of the `DirectoryEntry`s for our current inode. We thought this could be done using the `size_low` and `size_high` attributes of the `Inode` object and casting the bytes of the direct block pointers as `DirectoryEntry`s until we reached the last one. This was not a viable approach since a `DirectoryEntry` can span multiple blocks with the last entry being padded to fill the whole block:

```
direct block 0:
|| DE0            | DE1       | DE2    ||

direct block 1:
|| DE2 cont.| DE3                      ||
```

Try to cast `direct block 1` as `DirectoryEntry` objects directly is impossible since this block begins with a partial entry.

To resolve this issue we needed to read the data from the direct blocks into a contiguous array, `contiguous_data`. This was done by reading the data out of the blocks and into `contiguous_data` as bytes. This solved the issue of entries that spanned multiple blocks but

- given a directory inode

  - find the end of its directory entries
  - add a new directory entry at the end of this

  - initially to do this we tried to do this by casting bytes of data from the direct blocks as directory entries as the original code is

    - this doesn't work because DEs are not all the same size and some of them can span multiple blocks

    - so then we needed to read all the data out of the direct blocks as bytes into a vector called `contiguous_data` to fix the issue of DEs spanning blocks

    - then we thought we'd just create a DE object for our new entry and add it to the end of `contig_dat` and write it back out

      - this didn't work bc you can't make a DE object because the name field is a `NulStr` and is not sized

        - so to work around this we needed to manually add all the elements of the entry to the `contig_data` vect

          - we also had to deal w the fact that the last DE gets padded to fill out a block

            - so we needed to change the entry size of the last DE before adding in our new one

        - then we tried to write the `contig_data` vect back out but we realized we couldn't since the FS is part of the binary / is loaded in at compile time

          - so then we needed to read the FS in at run time so we could actually write to the direct blocks

### What We Would Do Differently

<<<<<<< HEAD
There is so much to say here and so little time to say it.

- start more from scratch

  - spent way too much time trying to understand someone else's code
=======
There is so much to say here and so little time to say it. We think in an ideal world where our time was less limited, we would have stripped out a lot of the code and started from scratch. The C memory tricks are useful, but the code is very fragile and we found it resistant to change. We probably would have been better of keeping the structs that were there, changing how the filesystem is read so that it is not loaded into the binary, and staying away from using `unsafe` as much as possible. The great thing about Rust is that if we go it to compile, it usually worked. The bad thing is that it rarely did compile the first time when changes were made to the code's structure.
>>>>>>> b3125e86

We think we also would have been more diligent in writing tests. This is really still related to stripping out the code, because it its current state tests would be extremely hard to write.

## Areas of Expansion

Here are areas where the code could be improved, specifically the functionality

- Reading data blocks
	- Right now, both `cat` and `mkdir` only read the direct pointers of the inode. 
- `mkdir` improvements
	- the new entry created by mkdir needs to be inflated to fill out the end of the data block
	- the new entry also needs to actually be created: it needs an inode with entries for `.` and `..`
- Writing out
	- We are mounting the `myfs.ext2` file rather than reading it into the binary at compile time, but we are not writing out the changes made by `mkdir`. Once the previous issues are fixed, one should write to the `ext2` file so that the changes persist to the next program run.

Credits: Reed College CS393 students, @tzlil on the Rust #osdev discord<|MERGE_RESOLUTION|>--- conflicted
+++ resolved
@@ -113,15 +113,9 @@
 
 ### What We Would Do Differently
 
-<<<<<<< HEAD
 There is so much to say here and so little time to say it.
 
 - start more from scratch
-
-  - spent way too much time trying to understand someone else's code
-=======
-There is so much to say here and so little time to say it. We think in an ideal world where our time was less limited, we would have stripped out a lot of the code and started from scratch. The C memory tricks are useful, but the code is very fragile and we found it resistant to change. We probably would have been better of keeping the structs that were there, changing how the filesystem is read so that it is not loaded into the binary, and staying away from using `unsafe` as much as possible. The great thing about Rust is that if we go it to compile, it usually worked. The bad thing is that it rarely did compile the first time when changes were made to the code's structure.
->>>>>>> b3125e86
 
 We think we also would have been more diligent in writing tests. This is really still related to stripping out the code, because it its current state tests would be extremely hard to write.
 
@@ -130,11 +124,11 @@
 Here are areas where the code could be improved, specifically the functionality
 
 - Reading data blocks
-	- Right now, both `cat` and `mkdir` only read the direct pointers of the inode. 
+  - Right now, both `cat` and `mkdir` only read the direct pointers of the inode.
 - `mkdir` improvements
-	- the new entry created by mkdir needs to be inflated to fill out the end of the data block
-	- the new entry also needs to actually be created: it needs an inode with entries for `.` and `..`
+  - the new entry created by mkdir needs to be inflated to fill out the end of the data block
+  - the new entry also needs to actually be created: it needs an inode with entries for `.` and `..`
 - Writing out
-	- We are mounting the `myfs.ext2` file rather than reading it into the binary at compile time, but we are not writing out the changes made by `mkdir`. Once the previous issues are fixed, one should write to the `ext2` file so that the changes persist to the next program run.
+  - We are mounting the `myfs.ext2` file rather than reading it into the binary at compile time, but we are not writing out the changes made by `mkdir`. Once the previous issues are fixed, one should write to the `ext2` file so that the changes persist to the next program run.
 
 Credits: Reed College CS393 students, @tzlil on the Rust #osdev discord